package openweathermap

import (
	"errors"
	"fmt"
	"net/http"
	"time"
	"io/ioutil"
	"encoding/json"
)

/*
Define API response fields
 */
type OpenWeatherMap struct {
	API_KEY string
}

type City struct {
	Id int `json:"id"`
	Name string `json:"name"`
}

type Coord struct {
	Lon float64 `json:"lon"`
	Lat float64 `json:"lat"`
}

type Weather struct {
	Id int `json:"id"`
	Main string `json:"main"`
	Description string `json:"description"`
}

type Wind struct {
	Speed float64 `json:"speed"`
	Deg float64 `json:"deg"`
}

type Clouds struct {
	All int `json:"all"`
}

type Rain struct {
	Threehr int `json:"3h"`
}

type Main struct {
	Temp float64 `json:"temp"`
	Pressure int `json:"pressure"`
	Humidity int `json:"humidity"`
	Temp_min float64 `json:"temp_min"`
	Temp_max float64 `json:"temp_max"`
}

/*
Define API response objects (compose of the above fields)
 */

type CurrentWeatherResponse struct {
	Coord `json:"coord"`
	Weather []Weather `json:"weather"`
	Main `json:"main"`
	Wind `json:"wind"`
	Rain `json:"rain"`
	Clouds `json:"clouds"`
	Dt int `json:"dt"`
	Id int `json:"id"`
	Name string `json:"name"`
}

type ForecastResponse struct {
	City `json:"city"`
	Coord `json:"coord"`
	Country string `json:"country"`
	List [] struct {
		Dt int `json:"dt"`
		Main `json:"main"`
		Weather `json:"weather"`
		Clouds `json:"clouds"`
		Wind `json:"wind"`
	} `json:"list"`
}

const (
	API_URL string = "api.openweathermap.org"
)

func makeApiRequest(url string) ([]byte, error) {
	// Build an http client so we can have control over timeout
	client := &http.Client{
		Timeout: time.Second * 2,
	}

	res, getErr := client.Get(url)
	if getErr != nil {
		return nil, getErr
	}

	// defer the closing of the res body
	defer res.Body.Close()

	// read the http response body into a byte stream
	body, readErr := ioutil.ReadAll(res.Body)
	if readErr != nil {
		return nil, readErr
	}

	return body, nil
}

func (owm *OpenWeatherMap) CurrentWeatherFromCity(city string) (*CurrentWeatherResponse, error) {
	if (owm.API_KEY == "") {
		// No API keys present, return error
		return nil, errors.New("No API keys present")
	}
	url := fmt.Sprintf("http://%s/data/2.5/weather?q=%s&units=imperial&APPID=%s", API_URL, city, owm.API_KEY)

	body, err := makeApiRequest(url)
	if (err != nil) {
		return nil, err
	}
	var cwr CurrentWeatherResponse

	// unmarshal the byte stream into a Go data type
	jsonErr := json.Unmarshal(body, &cwr)
	if jsonErr != nil {
		return nil, jsonErr
	}

	return &cwr, nil
}

func (owm *OpenWeatherMap) CurrentWeatherFromCoordinates(lat, long float64) (*CurrentWeatherResponse, error) {
	if (owm.API_KEY == "") {
		// No API keys present, return error
		return nil, errors.New("No API keys present")
	}

	url := fmt.Sprintf("http://%s/data/2.5/weather?lat=%f&lon=%f&units=imperial&APPID=%s", API_URL, lat, long, owm.API_KEY)

	body, err := makeApiRequest(url)
	if (err != nil) {
		return nil, err
	}

	var cwr CurrentWeatherResponse

	// unmarshal the byte stream into a Go data type
	jsonErr := json.Unmarshal(body, &cwr)
	if jsonErr != nil {
		return nil, jsonErr
	}

	return &cwr, nil
}

<<<<<<< HEAD
func (owm *OpenWeatherMap) CurrentWeatherFromZip(zip int) (*CurrentWeatherResponse, error) {
	if owm.API_KEY == "" {
		// No API keys present, return error
		return nil, errors.New("No API keys present")
	}
	url := fmt.Sprintf("http://%s/data/2.5/weather?zip=%d&units=imperial&APPID=%s", API_URL, zip, owm.API_KEY)

	body, err := makeApiRequest(url)
	if err != nil {
		return nil, err
	}
	var cwr CurrentWeatherResponse
=======
func (owm *OpenWeatherMap) CurrentWeatherFromCityId(id int) (*CurrentWeatherResponse, error) {
	if (owm.API_KEY == "") {
		// No API keys present, return error
		return nil, errors.New("No API keys present")
	}
	url := fmt.Sprintf("http://%s/data/2.5/weather?id=%d&units=imperial&APPID=%s", API_URL, id, owm.API_KEY)

	body, err := makeApiRequest(url)
	if (err != nil) {
		return nil, err
	}
	var cwr CurrentWeatherResponse

	// unmarshal the byte stream into a Go data type
	jsonErr := json.Unmarshal(body, &cwr)
	if jsonErr != nil {
		return nil, jsonErr
	}

	return &cwr, nil
}


>>>>>>> 5571aeb2

	// unmarshal the byte stream into a Go data type
	jsonErr := json.Unmarshal(body, &cwr)
	if jsonErr != nil {
		return nil, jsonErr
	}

	return &cwr, nil
}
<|MERGE_RESOLUTION|>--- conflicted
+++ resolved
@@ -155,7 +155,7 @@
 	return &cwr, nil
 }
 
-<<<<<<< HEAD
+
 func (owm *OpenWeatherMap) CurrentWeatherFromZip(zip int) (*CurrentWeatherResponse, error) {
 	if owm.API_KEY == "" {
 		// No API keys present, return error
@@ -168,7 +168,17 @@
 		return nil, err
 	}
 	var cwr CurrentWeatherResponse
-=======
+  
+	// unmarshal the byte stream into a Go data type
+	jsonErr := json.Unmarshal(body, &cwr)
+	if jsonErr != nil {
+		return nil, jsonErr
+	}
+
+	return &cwr, nil
+}
+
+
 func (owm *OpenWeatherMap) CurrentWeatherFromCityId(id int) (*CurrentWeatherResponse, error) {
 	if (owm.API_KEY == "") {
 		// No API keys present, return error
@@ -191,14 +201,3 @@
 	return &cwr, nil
 }
 
-
->>>>>>> 5571aeb2
-
-	// unmarshal the byte stream into a Go data type
-	jsonErr := json.Unmarshal(body, &cwr)
-	if jsonErr != nil {
-		return nil, jsonErr
-	}
-
-	return &cwr, nil
-}
